mod api;
mod db;
mod error;
mod memory;

pub use api::GoApi;
pub use db::{db_t, DB};
pub use memory::{free_rust, Buffer};

use snafu::ResultExt;
use std::panic::{catch_unwind, AssertUnwindSafe};
use std::str::from_utf8;
// use std::Vec;

use crate::error::{clear_error, handle_c_error, set_error};
use crate::error::{empty_err, EmptyArg, Error, Panic, Utf8Err, WasmErr};
use cosmwasm_sgx_vm::{call_handle_raw, call_init_raw, call_query_raw, CosmCache, Extern};
<<<<<<< HEAD

=======
>>>>>>> 1dc2c9c0
use ctor::ctor;
use log;
use log::*;
use cosmwasm_sgx_vm::{untrusted_get_encrypted_seed, create_attestation_report_u, init_seed_u};

#[ctor]
fn init_logger() {
    simple_logger::init().unwrap();
}

#[repr(C)]
pub struct cache_t {}

fn to_cache(ptr: *mut cache_t) -> Option<&'static mut CosmCache<DB, GoApi>> {
    if ptr.is_null() {
        None
    } else {
        let c = unsafe { &mut *(ptr as *mut CosmCache<DB, GoApi>) };
        Some(c)
    }
}

#[no_mangle]
pub extern "C" fn get_encrypted_seed(
    cert: Buffer,
    err: Option<&mut Buffer>,
) -> Buffer {
    info!("Hello from get_encrypted_seed");
    let cert_slice = match cert.read() {
        None => {
            set_error("Attestation Certificate is empty".to_string(), err);
            return Buffer::default();
        },
        Some(r) => r
    };
    info!("Hello from right before untrusted_get_encrypted_seed");
    let result = match untrusted_get_encrypted_seed(cert_slice) {
        Err(e) => {
            error!("Error :(");
            set_error(e.to_string(), err);
            return Buffer::default();
        }
        Ok(r) => {
            clear_error();
            Buffer::from_vec(r.to_vec())
        }
    };
    return result
}

#[no_mangle]
<<<<<<< HEAD
pub extern "C" fn init_seed(
    public_key: Buffer,
    encrypted_seed: Buffer,
    err: Option<&mut Buffer>,
) -> bool {

    let pk_slice = match public_key.read() {
        None => {
            set_error("Public key is empty".to_string(), err);
            return false;
        },
        Some(r) => r
    };
    let encrypted_seed_slice = match encrypted_seed.read() {
        None => {
            set_error("Encrypted seed is empty".to_string(), err);
            return false;
        },
        Some(r) => r
    };

    let result = match init_seed_u(pk_slice.as_ptr(),
                                   pk_slice.len() as u32,
     encrypted_seed_slice.as_ptr(),
     encrypted_seed_slice.len() as u32) {
        Ok(t) => {
            clear_error();
            true
        }
        Err(e) => {
            set_error(e.to_string(), err);
            false
        }
    };

    result
}


#[no_mangle]
pub extern "C" fn create_attestation_report(
    err: Option<&mut Buffer>,
) -> bool {

    if let Err(status) =  create_attestation_report_u() {
        set_error(status.to_string(), err);
        return false;
    }
    clear_error();
    true
}

fn to_extern(storage: DB, api: GoApi) -> Extern<DB, GoApi> {
    Extern { storage, api }
}

#[no_mangle]
=======
>>>>>>> 1dc2c9c0
pub extern "C" fn init_cache(
    data_dir: Buffer,
    cache_size: usize,
    err: Option<&mut Buffer>,
) -> *mut cache_t {
    let r =
        catch_unwind(|| do_init_cache(data_dir, cache_size)).unwrap_or_else(|_| Panic {}.fail());
    match r {
        Ok(t) => {
            clear_error();
            t as *mut cache_t
        }
        Err(e) => {
            set_error(e.to_string(), err);
            std::ptr::null_mut()
        }
    }
}


// store some common string for argument names
static DATA_DIR_ARG: &str = "data_dir";
static CACHE_ARG: &str = "cache";
static WASM_ARG: &str = "wasm";
static CODE_ID_ARG: &str = "code_id";
static MSG_ARG: &str = "msg";
static PARAMS_ARG: &str = "params";
static GAS_USED_ARG: &str = "gas_used";
<<<<<<< HEAD
=======
static SEED_ARG: &str = "";
static PUBLIC_KEY_ARG: &str = "";
>>>>>>> 1dc2c9c0

fn do_init_cache(data_dir: Buffer, cache_size: usize) -> Result<*mut CosmCache<DB, GoApi>, Error> {
    let dir = data_dir.read().ok_or_else(|| empty_err(DATA_DIR_ARG))?;
    let dir_str = from_utf8(dir).context(Utf8Err {})?;
    let cache = unsafe { CosmCache::new(dir_str, cache_size).context(WasmErr {})? };
    let out = Box::new(cache);
    Ok(Box::into_raw(out))
}

/// frees a cache reference
///
/// # Safety
///
/// This must be called exactly once for any `*cache_t` returned by `init_cache`
/// and cannot be called on any other pointer.
#[no_mangle]
pub unsafe extern "C" fn release_cache(cache: *mut cache_t) {
    if !cache.is_null() {
        // this will free cache when it goes out of scope
        let _ = Box::from_raw(cache as *mut CosmCache<DB, GoApi>);
    }
}

#[no_mangle]
pub extern "C" fn create(cache: *mut cache_t, wasm: Buffer, err: Option<&mut Buffer>) -> Buffer {
    let r = match to_cache(cache) {
        Some(c) => catch_unwind(AssertUnwindSafe(move || do_create(c, wasm)))
            .unwrap_or_else(|_| Panic {}.fail()),
        None => EmptyArg { name: CACHE_ARG }.fail(),
    };
    let v = handle_c_error(r, err);
    Buffer::from_vec(v)
}

fn do_create(cache: &mut CosmCache<DB, GoApi>, wasm: Buffer) -> Result<Vec<u8>, Error> {
    let wasm = wasm.read().ok_or_else(|| empty_err(WASM_ARG))?;
    cache.save_wasm(wasm).context(WasmErr {})
}

#[no_mangle]
pub extern "C" fn get_code(cache: *mut cache_t, id: Buffer, err: Option<&mut Buffer>) -> Buffer {
    let r = match to_cache(cache) {
        Some(c) => catch_unwind(AssertUnwindSafe(move || do_get_code(c, id)))
            .unwrap_or_else(|_| Panic {}.fail()),
        None => EmptyArg { name: CACHE_ARG }.fail(),
    };
    let v = handle_c_error(r, err);
    Buffer::from_vec(v)
}

fn do_get_code(cache: &mut CosmCache<DB, GoApi>, id: Buffer) -> Result<Vec<u8>, Error> {
    let id = id.read().ok_or_else(|| empty_err(CACHE_ARG))?;
    cache.load_wasm(id).context(WasmErr {})
}

#[no_mangle]
pub extern "C" fn instantiate(
    cache: *mut cache_t,
    contract_id: Buffer,
    params: Buffer,
    msg: Buffer,
    db: DB,
    api: GoApi,
    gas_limit: u64,
    gas_used: Option<&mut u64>,
    err: Option<&mut Buffer>,
) -> Buffer {
    let r = match to_cache(cache) {
        Some(c) => catch_unwind(AssertUnwindSafe(move || {
            do_init(c, contract_id, params, msg, db, api, gas_limit, gas_used)
        }))
        .unwrap_or_else(|_| Panic {}.fail()),
        None => EmptyArg { name: CACHE_ARG }.fail(),
    };
    let v = handle_c_error(r, err);
    Buffer::from_vec(v)
}

fn do_init(
    cache: &mut CosmCache<DB, GoApi>,
    code_id: Buffer,
    params: Buffer,
    msg: Buffer,
    db: DB,
    api: GoApi,
    gas_limit: u64,
    gas_used: Option<&mut u64>,
) -> Result<Vec<u8>, Error> {
    let gas_used = gas_used.ok_or_else(|| empty_err(GAS_USED_ARG))?;
    let code_id = code_id.read().ok_or_else(|| empty_err(CODE_ID_ARG))?;
    let params = params.read().ok_or_else(|| empty_err(PARAMS_ARG))?;
    let msg = msg.read().ok_or_else(|| empty_err(MSG_ARG))?;

    let deps = to_extern(db, api);
    let mut instance = cache
        .get_instance(code_id, deps, gas_limit)
        .context(WasmErr {})?;
    let res = call_init_raw(&mut instance, params, msg).context(WasmErr {})?;
    *gas_used = gas_limit - instance.get_gas();
    cache.store_instance(code_id, instance);
    Ok(res)
}

#[no_mangle]
pub extern "C" fn handle(
    cache: *mut cache_t,
    code_id: Buffer,
    params: Buffer,
    msg: Buffer,
    db: DB,
    api: GoApi,
    gas_limit: u64,
    gas_used: Option<&mut u64>,
    err: Option<&mut Buffer>,
) -> Buffer {
    let r = match to_cache(cache) {
        Some(c) => catch_unwind(AssertUnwindSafe(move || {
            do_handle(c, code_id, params, msg, db, api, gas_limit, gas_used)
        }))
        .unwrap_or_else(|_| Panic {}.fail()),
        None => EmptyArg { name: CACHE_ARG }.fail(),
    };
    let v = handle_c_error(r, err);
    Buffer::from_vec(v)
}

fn do_handle(
    cache: &mut CosmCache<DB, GoApi>,
    code_id: Buffer,
    params: Buffer,
    msg: Buffer,
    db: DB,
    api: GoApi,
    gas_limit: u64,
    gas_used: Option<&mut u64>,
) -> Result<Vec<u8>, Error> {
    let gas_used = gas_used.ok_or_else(|| empty_err(GAS_USED_ARG))?;
    let code_id = code_id.read().ok_or_else(|| empty_err(CODE_ID_ARG))?;
    let params = params.read().ok_or_else(|| empty_err(PARAMS_ARG))?;
    let msg = msg.read().ok_or_else(|| empty_err(MSG_ARG))?;

    let deps = to_extern(db, api);
    let mut instance = cache
        .get_instance(code_id, deps, gas_limit)
        .context(WasmErr {})?;
    let res = call_handle_raw(&mut instance, params, msg).context(WasmErr {})?;
    *gas_used = gas_limit - instance.get_gas();
    cache.store_instance(code_id, instance);
    Ok(res)
}

#[no_mangle]
pub extern "C" fn query(
    cache: *mut cache_t,
    code_id: Buffer,
    msg: Buffer,
    db: DB,
    api: GoApi,
    gas_limit: u64,
    gas_used: Option<&mut u64>,
    err: Option<&mut Buffer>,
) -> Buffer {
    let r = match to_cache(cache) {
        Some(c) => catch_unwind(AssertUnwindSafe(move || {
            do_query(c, code_id, msg, db, api, gas_limit, gas_used)
        }))
        .unwrap_or_else(|_| Panic {}.fail()),
        None => EmptyArg { name: CACHE_ARG }.fail(),
    };
    let v = handle_c_error(r, err);
    Buffer::from_vec(v)
}

fn do_query(
    cache: &mut CosmCache<DB, GoApi>,
    code_id: Buffer,
    msg: Buffer,
    db: DB,
    api: GoApi,
    gas_limit: u64,
    gas_used: Option<&mut u64>,
) -> Result<Vec<u8>, Error> {
    let gas_used = gas_used.ok_or_else(|| empty_err(GAS_USED_ARG))?;
    let code_id = code_id.read().ok_or_else(|| empty_err(CODE_ID_ARG))?;
    let msg = msg.read().ok_or_else(|| empty_err(MSG_ARG))?;

    let deps = to_extern(db, api);
    let mut instance = cache
        .get_instance(code_id, deps, gas_limit)
        .context(WasmErr {})?;
    let res = call_query_raw(&mut instance, msg).context(WasmErr {})?;
    *gas_used = gas_limit - instance.get_gas();
    cache.store_instance(code_id, instance);
    Ok(res)
}

#[no_mangle]
pub extern "C" fn key_gen(err: Option<&mut Buffer>) -> Buffer {
    // let r = match to_cache(cache) {
    //     Some(c) => catch_unwind(AssertUnwindSafe(move || {
    //         do_query(c, code_id, msg, db, api, gas_limit, gas_used)
    //     }))
    //     .unwrap_or_else(|_| Panic {}.fail()),
    //     None => EmptyArg { name: CACHE_ARG }.fail(),
    // };
    // let v = handle_c_error(r, err);
    // Buffer::from_vec(v)
    todo!()
}<|MERGE_RESOLUTION|>--- conflicted
+++ resolved
@@ -15,14 +15,10 @@
 use crate::error::{clear_error, handle_c_error, set_error};
 use crate::error::{empty_err, EmptyArg, Error, Panic, Utf8Err, WasmErr};
 use cosmwasm_sgx_vm::{call_handle_raw, call_init_raw, call_query_raw, CosmCache, Extern};
-<<<<<<< HEAD
-
-=======
->>>>>>> 1dc2c9c0
+use cosmwasm_sgx_vm::{create_attestation_report_u, init_seed_u, untrusted_get_encrypted_seed};
 use ctor::ctor;
 use log;
 use log::*;
-use cosmwasm_sgx_vm::{untrusted_get_encrypted_seed, create_attestation_report_u, init_seed_u};
 
 #[ctor]
 fn init_logger() {
@@ -42,17 +38,14 @@
 }
 
 #[no_mangle]
-pub extern "C" fn get_encrypted_seed(
-    cert: Buffer,
-    err: Option<&mut Buffer>,
-) -> Buffer {
+pub extern "C" fn get_encrypted_seed(cert: Buffer, err: Option<&mut Buffer>) -> Buffer {
     info!("Hello from get_encrypted_seed");
     let cert_slice = match cert.read() {
         None => {
             set_error("Attestation Certificate is empty".to_string(), err);
             return Buffer::default();
-        },
-        Some(r) => r
+        }
+        Some(r) => r,
     };
     info!("Hello from right before untrusted_get_encrypted_seed");
     let result = match untrusted_get_encrypted_seed(cert_slice) {
@@ -66,36 +59,36 @@
             Buffer::from_vec(r.to_vec())
         }
     };
-    return result
-}
-
-#[no_mangle]
-<<<<<<< HEAD
+    return result;
+}
+
+#[no_mangle]
 pub extern "C" fn init_seed(
     public_key: Buffer,
     encrypted_seed: Buffer,
     err: Option<&mut Buffer>,
 ) -> bool {
-
     let pk_slice = match public_key.read() {
         None => {
             set_error("Public key is empty".to_string(), err);
             return false;
-        },
-        Some(r) => r
+        }
+        Some(r) => r,
     };
     let encrypted_seed_slice = match encrypted_seed.read() {
         None => {
             set_error("Encrypted seed is empty".to_string(), err);
             return false;
-        },
-        Some(r) => r
-    };
-
-    let result = match init_seed_u(pk_slice.as_ptr(),
-                                   pk_slice.len() as u32,
-     encrypted_seed_slice.as_ptr(),
-     encrypted_seed_slice.len() as u32) {
+        }
+        Some(r) => r,
+    };
+
+    let result = match init_seed_u(
+        pk_slice.as_ptr(),
+        pk_slice.len() as u32,
+        encrypted_seed_slice.as_ptr(),
+        encrypted_seed_slice.len() as u32,
+    ) {
         Ok(t) => {
             clear_error();
             true
@@ -109,13 +102,9 @@
     result
 }
 
-
-#[no_mangle]
-pub extern "C" fn create_attestation_report(
-    err: Option<&mut Buffer>,
-) -> bool {
-
-    if let Err(status) =  create_attestation_report_u() {
+#[no_mangle]
+pub extern "C" fn create_attestation_report(err: Option<&mut Buffer>) -> bool {
+    if let Err(status) = create_attestation_report_u() {
         set_error(status.to_string(), err);
         return false;
     }
@@ -128,8 +117,6 @@
 }
 
 #[no_mangle]
-=======
->>>>>>> 1dc2c9c0
 pub extern "C" fn init_cache(
     data_dir: Buffer,
     cache_size: usize,
@@ -148,7 +135,6 @@
         }
     }
 }
-
 
 // store some common string for argument names
 static DATA_DIR_ARG: &str = "data_dir";
@@ -158,11 +144,6 @@
 static MSG_ARG: &str = "msg";
 static PARAMS_ARG: &str = "params";
 static GAS_USED_ARG: &str = "gas_used";
-<<<<<<< HEAD
-=======
-static SEED_ARG: &str = "";
-static PUBLIC_KEY_ARG: &str = "";
->>>>>>> 1dc2c9c0
 
 fn do_init_cache(data_dir: Buffer, cache_size: usize) -> Result<*mut CosmCache<DB, GoApi>, Error> {
     let dir = data_dir.read().ok_or_else(|| empty_err(DATA_DIR_ARG))?;
