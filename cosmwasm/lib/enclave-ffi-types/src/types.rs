use core::ffi::c_void;
use derive_more::Display;

/// This type represents an opaque pointer to a memory address in normal user space.
#[repr(C)]
pub struct UserSpaceBuffer {
    pub ptr: *mut c_void,
}

/// This type represents an opaque pointer to a memory address inside the enclave.
#[repr(C)]
pub struct EnclaveBuffer {
    pub ptr: *mut c_void,
}

impl EnclaveBuffer {
    pub unsafe fn clone(&self) -> EnclaveBuffer {
        EnclaveBuffer { ptr: self.ptr }
    }
}

impl Default for EnclaveReturn {
    fn default() -> EnclaveReturn { EnclaveReturn::Success }
}

/// This enum is used to return from an ecall/ocall to represent if the operation was a success and if not then what was the error.
/// The goal is to not reveal anything sensitive
/// `#[repr(C)]` is a Rust feature which makes the struct be aligned just like C structs.
/// See [`Repr(C)`][https://doc.rust-lang.org/nomicon/other-reprs.html]
#[repr(C)]
#[derive(Debug, Clone, Copy, PartialEq)]
pub enum EnclaveReturn {
    /// Success, the function returned without any failure.
    Success,
    /// KeysError, There's a key missing or failed to derive a key.
    KeysError,
    /// Failure in Encryption, couldn't decrypt the variable / failed to encrypt the results.
    EncryptionError,
    /// SigningError, for some reason it failed on signing the results.
    SigningError,
    /// RecoveringError, Something failed in recovering the public key.
    RecoveringError,
    ///PermissionError, Received a permission error from an ocall, (i.e. opening the signing keys file or something like that)
    PermissionError,
    /// SgxError, Error that came from the SGX specific stuff (i.e DRAND, Sealing etc.)
    SgxError,
    /// StateError, an Error in the State. (i.e. failed applying delta, failed deserializing it etc.)
    StateError,
    /// OcallError, an error from an ocall.
    OcallError,
    /// OcallDBError, an error from the Database in the untrusted part, couldn't get/save something.
    OcallDBError,
    /// Something went really wrong.
    Other
}


/// This struct holds a pointer to memory in userspace, that contains the storage
#[repr(C)]
pub struct Ctx {
    pub data: *mut c_void,
}

impl Ctx {
    pub unsafe fn clone(&self) -> Ctx {
        Ctx { data: self.data }
    }
}

/// This type represents the possible error conditions that can be encountered in the enclave
/// cbindgen:prefix-with-name
#[repr(C)]
#[derive(Debug, Display)]
pub enum EnclaveError {
    /// This indicated failed ocalls, but ocalls during callbacks from wasm code will not currently
    /// be represented this way. This is doable by returning a `TrapKind::Host` from these callbacks,
    /// but that's a TODO at the moment.
    FailedOcall,
    /// The WASM code was invalid and could not be loaded.
    InvalidWasm,
    /// The WASM module contained a start section, which is not allowed.
    WasmModuleWithStart,
    /// The WASM module contained floating point operations, which is not allowed.
    WasmModuleWithFP,
    /// Calling a function in the contract failed.
    FailedFunctionCall,
    /// Fail to inject gas metering
    FailedGasMeteringInjection,
    /// Ran out of gas
    OutOfGas,
    /// Failed to seal data
    FailedSeal,
    /// Unexpected Error happened, no more details available
    Unknown,
}

#[repr(C)]
#[derive(Debug, Display)]
pub enum CryptoError {
    /// The `DerivingKeyError` error.
    ///
    /// This error means that the ECDH process failed.
    DerivingKeyError,
    // {
    //     self_key: [u8; 64],
    //     other_key: [u8; 64],
    // },
    /// The `MissingKeyError` error.
    ///
    /// This error means that a key was missing.
    MissingKeyError,
    //  {
    //     key_type: &'static str,
    // },
    /// The `DecryptionError` error.
    ///
    /// This error means that the symmetric decryption has failed for some reason.
    DecryptionError,
    /// The `ImproperEncryption` error.
    ///
    /// This error means that the ciphertext provided was imporper.
    /// e.g. MAC wasn't valid, missing IV etc.
    ImproperEncryption,
    /// The `EncryptionError` error.
    ///
    /// This error means that the symmetric encryption has failed for some reason.
    EncryptionError,
    /// The `SigningError` error.
    ///
    /// This error means that the signing process has failed for some reason.
    SigningError,
    // {
    //     hashed_msg: [u8; 32],
    // },
    /// The `ParsingError` error.
    ///
    /// This error means that the signature couldn't be parsed correctly.
    ParsingError,
    //  {
    //     sig: [u8; 65],
    // },
    /// The `RecoveryError` error.
    ///
    /// This error means that the public key can't be recovered from that message & signature.
    RecoveryError,
    //  {
    //     sig: [u8; 65],
    // },
    /// The `KeyError` error.
    ///
    /// This error means that a key wasn't vaild.
    /// e.g. PrivateKey, PubliKey, SharedSecret.
    // #[cfg(feature = "asymmetric")]
    KeyError,
    //  {
    //     key_type: &'static str,
    //     err: Option<secp256k1::Error>,
    // },
    // #[cfg(not(feature = "asymmetric"))]
    // KeyError { key_type: &'static str, err: Option<()> },
    // /// The `RandomError` error.
    // ///
    // /// This error means that the random function had failed generating randomness.
    // #[cfg(feature = "std")]
    // RandomError {
    //     err: rand::Error,
    // },
    // #[cfg(feature = "sgx")]
    RandomError, // {
                 //     err: sgx_types::sgx_status_t,
                 // }
}

/// This struct is returned from ecall_init.
/// cbindgen:prefix-with-name
#[repr(C)]
pub enum InitResult {
    Success {
        /// A pointer to the output of the calculation
        output: UserSpaceBuffer,
        /// The gas used by the execution.
        used_gas: u64,
        /// A signature by the enclave on all of the results.
        signature: [u8; 65],
    },
    Failure {
        err: EnclaveError,
    },
}

/// This struct is returned from ecall_handle.
/// cbindgen:prefix-with-name
#[repr(C)]
pub enum HandleResult {
    Success {
        /// A pointer to the output of the calculation
        output: UserSpaceBuffer,
        /// The gas used by the execution.
        used_gas: u64,
        /// A signature by the enclave on all of the results.
        signature: [u8; 65],
    },
    Failure {
        err: EnclaveError,
    },
}

/// This struct is returned from ecall_query.
/// cbindgen:prefix-with-name
#[repr(C)]
pub enum QueryResult {
    Success {
        /// A pointer to the output of the calculation
        output: UserSpaceBuffer,
        /// The gas used by the execution.
        used_gas: u64,
        /// A signature by the enclave on all of the results.
        signature: [u8; 65],
    },
    Failure {
        err: EnclaveError,
    },
<<<<<<< HEAD
}

/// This struct is returned from ecall_key_gen.
/// cbindgen:prefix-with-name
#[repr(C)]
pub enum KeyGenResult {
    Success {
        /// A pointer to the output of the calculation
        output: UserSpaceBuffer,
        /// A signature by the enclave on all of the results.
        signature: [u8; 65],
    },
    Failure {
        err: CryptoError,
    },
=======
>>>>>>> 1dc2c9c0
}<|MERGE_RESOLUTION|>--- conflicted
+++ resolved
@@ -20,7 +20,9 @@
 }
 
 impl Default for EnclaveReturn {
-    fn default() -> EnclaveReturn { EnclaveReturn::Success }
+    fn default() -> EnclaveReturn {
+        EnclaveReturn::Success
+    }
 }
 
 /// This enum is used to return from an ecall/ocall to represent if the operation was a success and if not then what was the error.
@@ -51,9 +53,8 @@
     /// OcallDBError, an error from the Database in the untrusted part, couldn't get/save something.
     OcallDBError,
     /// Something went really wrong.
-    Other
-}
-
+    Other,
+}
 
 /// This struct holds a pointer to memory in userspace, that contains the storage
 #[repr(C)]
@@ -220,22 +221,4 @@
     Failure {
         err: EnclaveError,
     },
-<<<<<<< HEAD
-}
-
-/// This struct is returned from ecall_key_gen.
-/// cbindgen:prefix-with-name
-#[repr(C)]
-pub enum KeyGenResult {
-    Success {
-        /// A pointer to the output of the calculation
-        output: UserSpaceBuffer,
-        /// A signature by the enclave on all of the results.
-        signature: [u8; 65],
-    },
-    Failure {
-        err: CryptoError,
-    },
-=======
->>>>>>> 1dc2c9c0
 }