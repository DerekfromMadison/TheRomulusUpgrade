--- conflicted
+++ resolved
@@ -1,18 +1,13 @@
 enclave {
     from "sgx_tstd.edl" import *;
     from "sgx_stdio.edl" import *;
-<<<<<<< HEAD
     from "sgx_fs.edl" import *;
     from "sgx_net.edl" import *;
     from "sgx_time.edl" import *;
-    from "sgx_tstdc.edl" import *;
-    from "sgx_backtrace.edl" import *;
     include "sgx_quote.h"
-=======
     from "sgx_backtrace.edl" import *;
     from "sgx_tstdc.edl" import *;
     from "sgx_tprotected_fs.edl" import *;
->>>>>>> 1dc2c9c0
 
     // This header is generated during the build of enclave-ffi-types
     include "target/headers/enclave-ffi-types.h"
@@ -24,7 +19,6 @@
             uintptr_t length
         );
 
-<<<<<<< HEAD
         public sgx_status_t ecall_get_attestation_report();
 
         public sgx_status_t ecall_get_encrypted_seed(
@@ -40,8 +34,6 @@
             uintptr_t encrypted_seed_len
         );
 
-=======
->>>>>>> 1dc2c9c0
         public InitResult ecall_init(
             Ctx context,
             uint64_t gas_limit,
@@ -73,12 +65,7 @@
             uintptr_t msg_len
         );
 
-<<<<<<< HEAD
-        public KeyGenResult ecall_key_gen();
-
-=======
         public sgx_status_t ecall_key_gen([out] uint8_t pk_node[65]);
->>>>>>> 1dc2c9c0
     };
 
     untrusted {
