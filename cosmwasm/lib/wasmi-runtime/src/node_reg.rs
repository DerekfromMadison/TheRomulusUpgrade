--- conflicted
+++ resolved
@@ -1,4 +1,6 @@
-<<<<<<< HEAD
+// Functions re:node registration will be implemented here
+use sgx_types::{sgx_status_t, SgxError, SgxResult};
+
 // use enclave_ffi_types::CryptoError;
 // use secp256k1::ecdh::SharedSecret;
 // use secp256k1::key::{PublicKey, SecretKey};
@@ -104,10 +106,6 @@
 //     //     .map_err(|e| CryptoError::RandomError { err: e })
 //     rsgx_read_rand(rand).map_err(|e| CryptoError::RandomError {})
 // }
-=======
-// Functions re:node registration will be implemented here
-use sgx_types::{sgx_status_t, SgxError, SgxResult};
-
 
 /*
  *
@@ -123,5 +121,4 @@
 
 
     return sgx_status_t::SGX_SUCCESS;
-}
->>>>>>> 2617c90b
+}