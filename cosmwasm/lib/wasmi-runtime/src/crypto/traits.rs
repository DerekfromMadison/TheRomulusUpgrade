--- conflicted
+++ resolved
@@ -27,11 +27,8 @@
 
 pub trait Kdf {
     fn derive_key_from_this(&self, data: &[u8]) -> Self;
-<<<<<<< HEAD
-=======
 }
 
 pub trait Hmac {
     fn sign_sha_256(&self, to_sign: &[u8]) -> [u8; HMAC_SIGNATURE_SIZE];
->>>>>>> 5a164dc0
 }