--- conflicted
+++ resolved
@@ -389,13 +389,8 @@
 	return cmd
 }
 
-<<<<<<< HEAD
-var contractErrorRegex = regexp.MustCompile(`wasm contract failed: generic: (.+)`)
 
 func GetCmdQuery(cdc *codec.Codec) *cobra.Command {
-=======
-func GetCmdGetContractStateSmart(cdc *codec.Codec) *cobra.Command {
->>>>>>> 5260d81a
 	decoder := newArgDecoder(asciiDecodeString)
 
 	cmd := &cobra.Command{
